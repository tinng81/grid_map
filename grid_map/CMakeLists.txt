--- conflicted
+++ resolved
@@ -19,12 +19,9 @@
   grid_map_msgs
   sensor_msgs
   nav_msgs
-<<<<<<< HEAD
   std_msgs
   geometry_msgs
-=======
   rosbag
->>>>>>> 93f1c4ef
 )
 
 ## System dependencies are found with CMake's conventions
@@ -71,11 +68,7 @@
 
 add_dependencies(
   ${PROJECT_NAME}
-<<<<<<< HEAD
   grid_map_msgs_generate_messages_cpp
-)
-=======
-  grid_map_msg_generate_messages_cpp
 )
 
 #############
@@ -87,5 +80,4 @@
 catkin_add_gtest(${PROJECT_NAME}-test test/test_grid_map.cpp test/GridMapTest.cpp)
 if(TARGET ${PROJECT_NAME}-test)
   target_link_libraries(${PROJECT_NAME}-test grid_map)
-endif()
->>>>>>> 93f1c4ef
+endif()