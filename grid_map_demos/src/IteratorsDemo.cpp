--- conflicted
+++ resolved
@@ -43,14 +43,11 @@
   demoSpiralIterator();
   demoLineIterator();
   demoPolygonIterator();
-<<<<<<< HEAD
+  demoSlidingWindowIterator();
   demoFillIterator();
   demoSpiralGridIterator();
   demoNearestValidIterator();
   demoLineThickIterator();
-=======
-  demoSlidingWindowIterator();
->>>>>>> c8af9833
 }
 
 IteratorsDemo::~IteratorsDemo() {}
@@ -220,6 +217,13 @@
   if (!prepareForOtherDemos) {
     ros::Duration duration(1.0);
     duration.sleep();
+
+    grid_map::Polygon empty_polygon;
+    empty_polygon.setFrameId(map_.getFrameId());
+    geometry_msgs::PolygonStamped empty_message;
+    grid_map::PolygonRosConverter::toMessage(empty_polygon, empty_message);
+    polygonPublisher_.publish(empty_message);
+
   }
 }
 
@@ -236,36 +240,14 @@
       !iterator.isPastEnd(); ++iterator) {
     map_.at("type", *iterator) = iterator.getData().meanOfFinites(); // Blurring.
     publish();
-
-    // Visualize sliding window as polygon.
-    grid_map::Polygon polygon;
-    Position center;
-    map_.getPosition(*iterator, center);
-    const Length windowHalfLength(Length::Constant(0.5 * (double) windowSize * map_.getResolution()));
-    polygon.addVertex(center + (Eigen::Array2d(-1.0,-1.0) * windowHalfLength).matrix());
-    polygon.addVertex(center + (Eigen::Array2d(-1.0, 1.0) * windowHalfLength).matrix());
-    polygon.addVertex(center + (Eigen::Array2d( 1.0, 1.0) * windowHalfLength).matrix());
-    polygon.addVertex(center + (Eigen::Array2d( 1.0,-1.0) * windowHalfLength).matrix());
-    polygon.setFrameId(map_.getFrameId());
-    geometry_msgs::PolygonStamped message;
-    grid_map::PolygonRosConverter::toMessage(polygon, message);
-    polygonPublisher_.publish(message);
-
-    ros::Duration duration(0.02);
-    duration.sleep();
-  }
-<<<<<<< HEAD
-
-  ros::Duration duration(1.0);
-  duration.sleep();
-
-  grid_map::Polygon empty_polygon;
-  empty_polygon.setFrameId(map_.getFrameId());
-  geometry_msgs::PolygonStamped empty_message;
-  grid_map::PolygonRosConverter::toMessage(empty_polygon, empty_message);
-  polygonPublisher_.publish(empty_message);
-
-}
+    ros::Duration duration(0.02);
+    duration.sleep();
+  }
+
+  ros::Duration duration(1.0);
+  duration.sleep();
+}
+
 
 void IteratorsDemo::demoFillIterator()
 {
@@ -377,9 +359,8 @@
 
   ros::Duration duration(1.0);
   duration.sleep();
-=======
->>>>>>> c8af9833
-}
+}
+
 
 void IteratorsDemo::publish()
 {
